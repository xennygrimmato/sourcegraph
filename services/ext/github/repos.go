package github

import (
	"fmt"

	"google.golang.org/grpc"
	"google.golang.org/grpc/codes"

	"gopkg.in/inconshreveable/log15.v2"

	"github.com/prometheus/client_golang/prometheus"
	"github.com/sourcegraph/go-github/github"
	"golang.org/x/net/context"
	"sourcegraph.com/sourcegraph/sourcegraph/api/sourcegraph"
	"sourcegraph.com/sourcegraph/sourcegraph/pkg/conf"
	"sourcegraph.com/sourcegraph/sourcegraph/pkg/githubutil"
	"sourcegraph.com/sourcegraph/sourcegraph/pkg/rcache"
	"sourcegraph.com/sqs/pbtypes"
)

var (
	reposGithubPublicCacheTTL     = conf.GetenvIntOrDefault("SG_REPOS_GITHUB_PUBLIC_CACHE_TTL_SECONDS", 600)
	reposGithubPublicCache        = rcache.New("gh_pub")
	reposGithubPublicCacheCounter = prometheus.NewCounterVec(prometheus.CounterOpts{
		Namespace: "src",
		Subsystem: "repos",
		Name:      "github_cache_hit",
		Help:      "Counts cache hits and misses for public github repo metadata.",
	}, []string{"type"})
)

func init() {
	prometheus.MustRegister(reposGithubPublicCacheCounter)
}

type Repos struct{}

func (s *Repos) Get(ctx context.Context, repo string) (*sourcegraph.RemoteRepo, error) {
	// This function is called a lot, especially on popular public
	// repos. For public repos we have the same result for everyone, so it
	// is cacheable. (Permissions can change, but we no longer store that.) But
	// for the purpose of avoiding rate limits, we set all public repos to
	// read-only permissions.
	var cachedRemoteRepo sourcegraph.RemoteRepo
	if err := reposGithubPublicCache.Get(repo, &cachedRemoteRepo); err == nil {
		reposGithubPublicCacheCounter.WithLabelValues("hit").Inc()
		return &cachedRemoteRepo, nil
	} else if err != rcache.ErrNotFound {
		log15.Error("github cache-get error", "err", err)
	}

	owner, repoName, err := githubutil.SplitRepoURI(repo)
	if err != nil {
		reposGithubPublicCacheCounter.WithLabelValues("local-error").Inc()
		log15.Error("github cache-get local-error for repo ", repoName, "err", err)
		return nil, grpc.Errorf(codes.NotFound, "github repo not found: %s", repo)
	}

	ghrepo, resp, err := client(ctx).repos.Get(owner, repoName)
	if err != nil {
		reposGithubPublicCacheCounter.WithLabelValues("error").Inc()
<<<<<<< HEAD
		log15.Error("github cache-get standard error for repo ", "repo", repoName, "err", err)
=======
		log15.Error("github cache-get standard error for repo ", repoName, "err", err)
>>>>>>> 45d132d5

		return nil, checkResponse(ctx, resp, err, fmt.Sprintf("github.Repos.Get %q", repo))
	}
	remoteRepo := toRemoteRepo(ghrepo)
	if ghrepo.Private != nil && !*ghrepo.Private {
		reposGithubPublicCache.Add(repo, remoteRepo, reposGithubPublicCacheTTL)
<<<<<<< HEAD
		log15.Info("github cache-get miss - adding to cache","repo", repoName, "err", err)
		reposGithubPublicCacheCounter.WithLabelValues("miss").Inc()
	} else {
		log15.Error("github cache-get error attmpting to clone private repo or unknown error has occured ", "repo", repoName, "err", err)
=======
		log15.Info("github cache-get miss - adding to cache", repoName, "err", err)
		reposGithubPublicCacheCounter.WithLabelValues("miss").Inc()
	} else {
		log15.Error("github cache-get error attmpting to clone private repo or unknown error has occured ", repoName, "err", err)
>>>>>>> 45d132d5
		reposGithubPublicCacheCounter.WithLabelValues("private").Inc()
	}

	return remoteRepo, nil
}

func (s *Repos) GetByID(ctx context.Context, id int) (*sourcegraph.RemoteRepo, error) {
	ghrepo, resp, err := client(ctx).repos.GetByID(id)
	if err != nil {
		return nil, checkResponse(ctx, resp, err, fmt.Sprintf("github.Repos.GetByID #%d", id))
	}
	return toRemoteRepo(ghrepo), nil
}

func toRemoteRepo(ghrepo *github.Repository) *sourcegraph.RemoteRepo {
	strv := func(s *string) string {
		if s == nil {
			return ""
		}
		return *s
	}
	boolv := func(b *bool) bool {
		if b == nil {
			return false
		}
		return *b
	}
	repo := sourcegraph.RemoteRepo{
		GitHubID:      int32(*ghrepo.ID),
		Name:          *ghrepo.Name,
		VCS:           "git",
		HTTPCloneURL:  strv(ghrepo.CloneURL),
		DefaultBranch: strv(ghrepo.DefaultBranch),
		Description:   strv(ghrepo.Description),
		Language:      strv(ghrepo.Language),
		Private:       boolv(ghrepo.Private),
		Fork:          boolv(ghrepo.Fork),
		Mirror:        ghrepo.MirrorURL != nil,
	}
	if ghrepo.Owner != nil {
		repo.Owner = strv(ghrepo.Owner.Login)
		repo.OwnerIsOrg = strv(ghrepo.Owner.Type) == "Organization"
	}
	if ghrepo.UpdatedAt != nil {
		ts := pbtypes.NewTimestamp(ghrepo.UpdatedAt.Time)
		repo.UpdatedAt = &ts
	}
	if ghrepo.PushedAt != nil {
		ts := pbtypes.NewTimestamp(ghrepo.PushedAt.Time)
		repo.PushedAt = &ts
	}
	if ghrepo.WatchersCount != nil {
		repo.Stars = int32(*ghrepo.WatchersCount)
	}
	return &repo
}

// ListAccessible lists repos that are accessible to the authenticated
// user.
//
// See https://developer.github.com/v3/repos/#list-your-repositories
// for more information.
func (s *Repos) ListAccessible(ctx context.Context, opt *github.RepositoryListOptions) ([]*sourcegraph.RemoteRepo, error) {
	ghRepos, resp, err := client(ctx).repos.List("", opt)
	if err != nil {
<<<<<<< HEAD
		log15.Error("github cache-get list-accessible has failed against ", "resp", resp, "err", err)
=======
		log15.Error("github cache-get list-accessible has failed against ", resp, "err", err)
>>>>>>> 45d132d5
		return nil, checkResponse(ctx, resp, err, "github.Repos.ListAccessible")
	}

	var repos []*sourcegraph.RemoteRepo
	for _, ghRepo := range ghRepos {
		repos = append(repos, toRemoteRepo(&ghRepo))
	}
	return repos, nil
}<|MERGE_RESOLUTION|>--- conflicted
+++ resolved
@@ -59,33 +59,39 @@
 	ghrepo, resp, err := client(ctx).repos.Get(owner, repoName)
 	if err != nil {
 		reposGithubPublicCacheCounter.WithLabelValues("error").Inc()
-<<<<<<< HEAD
-		log15.Error("github cache-get standard error for repo ", "repo", repoName, "err", err)
-=======
+
 		log15.Error("github cache-get standard error for repo ", repoName, "err", err)
->>>>>>> 45d132d5
 
 		return nil, checkResponse(ctx, resp, err, fmt.Sprintf("github.Repos.Get %q", repo))
 	}
 	remoteRepo := toRemoteRepo(ghrepo)
 	if ghrepo.Private != nil && !*ghrepo.Private {
 		reposGithubPublicCache.Add(repo, remoteRepo, reposGithubPublicCacheTTL)
-<<<<<<< HEAD
+
 		log15.Info("github cache-get miss - adding to cache","repo", repoName, "err", err)
 		reposGithubPublicCacheCounter.WithLabelValues("miss").Inc()
 	} else {
 		log15.Error("github cache-get error attmpting to clone private repo or unknown error has occured ", "repo", repoName, "err", err)
-=======
-		log15.Info("github cache-get miss - adding to cache", repoName, "err", err)
+
+		log15.Info("github cache-get miss - adding to cache", "repo", repoName, "err", err)
 		reposGithubPublicCacheCounter.WithLabelValues("miss").Inc()
 	} else {
-		log15.Error("github cache-get error attmpting to clone private repo or unknown error has occured ", repoName, "err", err)
->>>>>>> 45d132d5
+		log15.Error("github cache-get error attmpting to clone private repo or unknown error has occured ", "repo", repoName, "err", err)
 		reposGithubPublicCacheCounter.WithLabelValues("private").Inc()
 	}
 
 	return remoteRepo, nil
 }
+
+
+
+
+
+
+
+
+
+
 
 func (s *Repos) GetByID(ctx context.Context, id int) (*sourcegraph.RemoteRepo, error) {
 	ghrepo, resp, err := client(ctx).repos.GetByID(id)
@@ -146,11 +152,8 @@
 func (s *Repos) ListAccessible(ctx context.Context, opt *github.RepositoryListOptions) ([]*sourcegraph.RemoteRepo, error) {
 	ghRepos, resp, err := client(ctx).repos.List("", opt)
 	if err != nil {
-<<<<<<< HEAD
+
 		log15.Error("github cache-get list-accessible has failed against ", "resp", resp, "err", err)
-=======
-		log15.Error("github cache-get list-accessible has failed against ", resp, "err", err)
->>>>>>> 45d132d5
 		return nil, checkResponse(ctx, resp, err, "github.Repos.ListAccessible")
 	}
 
