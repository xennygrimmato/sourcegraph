--- conflicted
+++ resolved
@@ -27,7 +27,7 @@
 import {Dropdown} from "sourcegraph/components";
 
 class DefInfo extends Container {
-
+	
 	static contextTypes = {
 		router: React.PropTypes.object.isRequired,
 		features: React.PropTypes.object.isRequired,
@@ -150,34 +150,6 @@
 					subtitle={`References are not available.`} />
 			);
 		}
-<<<<<<< HEAD
-		let title = trimRepo(this.state.repo);
-		let description_title = trimRepo(this.state.repo);
-		if (defTitleOK(def)) {
-			title = `${defTitle(def)} · ${trimRepo(this.state.repo)}`;
-			description_title = `${defTitle(def)} in ${trimRepo(this.state.repo)}`;
-		}
-		let description = `Code and usage examples for ${description_title}.`;
-		if (def && def.Docs && def.Docs.length && def.Docs[0].Data) {
-			description = description.concat(" ").concat(def.Docs[0].Data);
-		}
-		if (description.length > 159) {
-			description = description.substring(0, 159).concat("…");
-		}
-		return (
-			<div styleName="container">
-				{description ?
-					<Helmet
-						title={title}
-						meta={[
-							{name: "description", content: description},
-						]} /> :
-					<Helmet title={title} />
-				}
-			{def &&
-			<h1 styleName="def-header">
-				<Link title="View definition in code" to={urlToDef(def, this.state.rev)} className={`${colors["mid-gray"]}`}>
-=======
 
 		return (
 			<div styleName="container">
@@ -185,12 +157,9 @@
 				<Helmet title={defTitleOK(def) ? `${defTitle(def)} · ${trimRepo(this.state.repo)}` : trimRepo(this.state.repo)} />
 				{def &&
 					<h1 styleName="def-header">
-						<Link title="View definition in code" styleName="back-icon" to={urlToDef(def, this.state.rev)}>&laquo;</Link>
-						&nbsp;
-						<Link to={urlToDef(def, this.state.rev)}>
->>>>>>> ba0c4674
+						<Link title="View definition in code" to={urlToDef(def, this.state.rev)} className={`${colors["mid-gray"]}`}>
 							<code styleName="def-title">{qualifiedNameAndType(def, {unqualifiedNameClass: styles.def})}</code>
-				</Link>
+						</Link>
 					</h1>
 				}
 				<div>
