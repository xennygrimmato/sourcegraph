--- conflicted
+++ resolved
@@ -184,12 +184,11 @@
 		this.props.actions.setRepoRev(repo, rev);
 		this.props.actions.setDefPath(defPath);
 		this.props.actions.setPath(path);
-<<<<<<< HEAD
-=======
+
 		if (repo && defPath) {
 			this.props.actions.getDef(repo, rev, defPath);
 		}
->>>>>>> 9bf20d6e
+
 		if (repo && rev && this.supportsAnnotatingFile(path)) {
 			this.props.actions.getAnnotations(repo, rev, path);
 		}
